# Copyright 2017 The TensorFlow Authors. All Rights Reserved.
#
# Licensed under the Apache License, Version 2.0 (the "License");
# you may not use this file except in compliance with the License.
# You may obtain a copy of the License at
#
#     http://www.apache.org/licenses/LICENSE-2.0
#
# Unless required by applicable law or agreed to in writing, software
# distributed under the License is distributed on an "AS IS" BASIS,
# WITHOUT WARRANTIES OR CONDITIONS OF ANY KIND, either express or implied.
# See the License for the specific language governing permissions and
# limitations under the License.
# ==============================================================================
"""Utility functions for adding pruning related ops to the graph.

"""
# pylint: disable=missing-docstring
from __future__ import absolute_import
from __future__ import division
from __future__ import print_function

# import g3
import logging
import numpy as np
import tensorflow as tf


def kronecker_product(mat1, mat2):
  """Computes the Kronecker product of two matrices mat1 and mat2.

  Args:
    mat1: A matrix of size m x n
    mat2: A matrix of size p x q

  Returns:
    Kronecker product of matrices mat1 and mat2 of size mp x nq
  """

  m1, n1 = mat1.get_shape().as_list()
  mat1_rsh = tf.reshape(mat1, [m1, 1, n1, 1])
  m2, n2 = mat2.get_shape().as_list()
  mat2_rsh = tf.reshape(mat2, [1, m2, 1, n2])
  return tf.reshape(mat1_rsh * mat2_rsh, [m1 * m2, n1 * n2])


def expand_tensor(tensor, block_size):
  """Expands a 2D tensor by replicating the tensor values.

  This is equivalent to the kronecker product of the tensor and a matrix of
  ones of size block_size.

  Example:

  tensor = [[1,2]
            [3,4]]
  block_size = [2,2]

  result = [[1 1 2 2]
            [1 1 2 2]
            [3 3 4 4]
            [3 3 4 4]]

  Args:
    tensor: A 2D tensor that needs to be expanded.
    block_size: List of integers specifying the expansion factor.

  Returns:
    The expanded tensor

  Raises:
    ValueError: if tensor is not rank-2 or block_size is does not have 2
    elements.
  """
  if tensor.get_shape().ndims != 2:
    raise ValueError("Input tensor must be rank 2")

  if len(block_size) != 2:
    raise ValueError("block_size must have 2 elements")

  block_height, block_width = block_size

  def _tile_rows(tensor, multiple):
    """Create a new tensor by tiling the tensor along rows."""
    return tf.tile(tensor, [multiple, 1])

  def _generate_indices(num_rows, block_dim):
    indices = np.zeros(shape=[num_rows * block_dim, 1], dtype=np.int32)
    for k in range(block_dim):
      for r in range(num_rows):
        indices[k * num_rows + r] = r * block_dim + k
    return indices

  def _replicate_rows(tensor, multiple):
    tensor_shape = tensor.shape.as_list()
    expanded_shape = [tensor_shape[0] * multiple, tensor_shape[1]]
    indices = tf.constant(_generate_indices(tensor_shape[0], multiple))
    return tf.scatter_nd(indices, _tile_rows(tensor, multiple), expanded_shape)

  expanded_tensor = tensor

  # Expand rows by factor block_height.
  if block_height > 1:
    expanded_tensor = _replicate_rows(tensor, block_height)

  # Transpose and expand by factor block_width. Transpose the result.
  if block_width > 1:
    expanded_tensor = tf.transpose(
        _replicate_rows(tf.transpose(expanded_tensor), block_width))

  return expanded_tensor


def factorized_pool(input_tensor,
                    window_shape,
                    pooling_type,
                    strides,
                    padding,
                    name=None):
  """Performs m x n pooling through a combination of 1xm and 1xn pooling.

  Args:
    input_tensor: Input tensor. Must be rank 2
    window_shape: Pooling window shape
    pooling_type: Either 'MAX' or 'AVG'
    strides: The stride of the pooling window
    padding: 'SAME' or 'VALID'.
    name: Name of the op

  Returns:
    A rank 2 tensor containing the pooled output

  Raises:
    ValueError: if the input tensor is not rank 2
  """
  if input_tensor.get_shape().ndims != 2:
    raise ValueError("factorized_pool() accepts tensors of rank 2 only")

  [height, width] = input_tensor.get_shape()
  if name is None:
    name = "factorized_pool"
  with tf.name_scope(name):
    input_tensor_aligned = tf.reshape(input_tensor, [1, 1, height, width])

    height_pooling = tf.nn.pool(
        input_tensor_aligned,
        window_shape=[1, window_shape[0]],
        pooling_type=pooling_type,
        strides=[1, strides[0]],
        padding=padding)
    swap_height_width = tf.transpose(height_pooling, perm=[0, 1, 3, 2])

    width_pooling = tf.nn.pool(
        swap_height_width,
        window_shape=[1, window_shape[1]],
        pooling_type=pooling_type,
        strides=[1, strides[1]],
        padding=padding)

  return tf.squeeze(tf.transpose(width_pooling, perm=[0, 1, 3, 2]))


def convert_to_tuple_of_two_int(value, name):
  """Transforms iterable of 2 integers into an tuple of 2 integers.

  Args:
    value: A iterable of 2 ints.
    name: The name of the argument being validated, e.g., sparsity_m_by_n.

  Returns:
    A tuple of 2 integers.

  Raises:
    ValueError: If something else than an iterable of ints was passed.
  """
  try:
    value_tuple = tuple(value)
  except TypeError:
<<<<<<< HEAD
    raise ValueError(
      f"The {name} argument must be a tuple/list of 2 integers."
      f"received: {str(value)}."
    ) from None
  if len(value_tuple) != 2:
    raise ValueError(
      f"The {name} argument must be a tuple/list of 2 integers."
      f"received: {str(value)}."
    )
  for single_value in value_tuple:
    if not isinstance(single_value, int):
      raise ValueError(
        f"The {name} argument must be a tuple/list of 2 integers."
        f"received: {str(value)} including element {str(single_value)} "
        f"of type {str(type(single_value))}."
      )
=======
    raise ValueError(f"The {name} argument must be a tuple/list of 2 integers."
                     f"received: {str(value)}.") from None
  if len(value_tuple) != 2:
    raise ValueError(f"The {name} argument must be a tuple/list of 2 integers."
                     f"received: {str(value)}.")
  for single_value in value_tuple:
    if not isinstance(single_value, int):
      raise ValueError(
          f"The {name} argument must be a tuple/list of 2 integers."
          f"received: {str(value)} including element {str(single_value)} "
          f"of type {str(type(single_value))}.")
>>>>>>> 7f67202f

  return value_tuple


def weights_rearrange(weights):
<<<<<<< HEAD
  """Rearrange weights tensor,
  so that m by n sparsity structure applied in last channel.
=======
  """Rearrange weights tensor so that m by n sparsity structure applied in last channel.
>>>>>>> 7f67202f

  This is a m_by_n sparsity helper function.

  m by n sparsity: every group of consecutive n values contains
    at least m zeros on the last channel in TFLite data format.

  * In case of Conv2D weights:
      TF data format is [height, width, channel_in, channel_out],
      TFLite data format is [channel_out, height, width, channel_in]
    Rearranged Conv2D weights format: [channel_out x height x width, channel_in]

  * In case of Dense weights:
      TF data format is [channel_in, channel_out],
      TFLite data format is [width, channel_in]
    Rearranged Conv2D weights format: [width, channel_in]

  Args:
    weights: weights tensor. Must be rank 2 or 4.

  Returns:
    A rank 2 weight tensor.

  Raises:
    ValueError: if the input tensor is not rank 2 or 4.
  """
  if weights.shape.rank == 2:
    prepared_weights = tf.transpose(weights)
  elif weights.shape.rank == 4:
    perm_weights = tf.transpose(weights, perm=[3, 0, 1, 2])
<<<<<<< HEAD
    prepared_weights = tf.reshape(
        perm_weights, [tf.reduce_prod(perm_weights.shape[:-1]), -1]
    )
  else:
    raise ValueError(f"weight tensor with shape: {weights.shape} is not supported.")
=======
    prepared_weights = tf.reshape(perm_weights,
                                  [tf.reduce_prod(perm_weights.shape[:-1]), -1])
  else:
    raise ValueError(
        f"weight tensor with shape: {weights.shape} is not supported.")
>>>>>>> 7f67202f

  return prepared_weights


def m_by_n_sparsity_mask_prepare(mask, weights_shape):
<<<<<<< HEAD
  """Reshape and permute sparsity mask, so that it match original
  weights data format.
=======
  """Reshape and permute sparsity mask, so that it match original weights data format.
>>>>>>> 7f67202f

  This is a m_by_n sparsity helper function.

  Args:
    mask: A 2-D tensor. Must be rank 2 or 4.
    weights_shape: shape of weights

  Returns:
    A sparsity mask that matches weights data format.

  Raises:
    ValueError:
      if the input tensor is not rank 2 or 4.
    InvalidArgumentError:
      if number of elements mismatch between mask and weights,
      if shape of prepared mask mismatch shape of weights.
  """
  tf.debugging.assert_equal(
      tf.size(mask),
      tf.reduce_prod(weights_shape),
      message="number of elements mismatch between mask and weights.",
<<<<<<< HEAD
    )
=======
  )
>>>>>>> 7f67202f

  if mask.shape.rank != 2:
    raise ValueError(f"rank of mask(rank:{mask.shape.rank}) should be 2.")

  if weights_shape.rank == 2:
    prepared_mask = tf.transpose(mask)
  elif weights_shape.rank == 4:
    reshaped_mask = tf.reshape(
        mask,
<<<<<<< HEAD
        [weights_shape[-1], weights_shape[0], weights_shape[1], weights_shape[2]],
    )
    prepared_mask = tf.transpose(reshaped_mask, perm=[1, 2, 3, 0])
  else:
    raise ValueError(f"weight tensor with shape: {weights_shape} is not supported.")
=======
        [
            weights_shape[-1], weights_shape[0], weights_shape[1],
            weights_shape[2]
        ],
    )
    prepared_mask = tf.transpose(reshaped_mask, perm=[1, 2, 3, 0])
  else:
    raise ValueError(
        f"weight tensor with shape: {weights_shape} is not supported.")
>>>>>>> 7f67202f

  tf.debugging.assert_equal(
      prepared_mask.shape,
      weights_shape,
<<<<<<< HEAD
      message="shape of prepared mask mismatch shape of weights."
    )
=======
      message="shape of prepared mask mismatch shape of weights.")
>>>>>>> 7f67202f

  return prepared_mask


<<<<<<< HEAD
def generate_m_by_n_mask(weights, m_by_n: tuple = (2, 4)):
=======
def generate_m_by_n_mask(weights, m_by_n=(2, 4)):
>>>>>>> 7f67202f
  """Generate m-by-n sparsity mask.

  This is a m_by_n sparsity helper function.

  Args:
    weights: a rank 2 tensor.
<<<<<<< HEAD
    m_by_n: a tuple of 2 integers (m, n), indicates m zeros in every
      n consecutive values, m must be smaller than n. Default to (2, 4).
=======
    m_by_n: a tuple of 2 integers (m, n), indicates m zeros in every n
      consecutive values, m must be smaller than n. Default to (2, 4).
>>>>>>> 7f67202f

  Returns:
    A rank 2 m-by-n sparsity mask.

  Raises:
    InvalidArgumentError: if m not smaller than n.
  """
  num_zeros, block_size = tf.constant(m_by_n[0]), tf.constant(m_by_n[1])
  tf.debugging.assert_less(
      num_zeros,
      block_size,
<<<<<<< HEAD
      message=f"Argument m_by_n received {m_by_n}, m be must smaller than n."
    )
=======
      message=f"Argument m_by_n received {m_by_n}, m be must smaller than n.")
>>>>>>> 7f67202f
  num_non_zeros = block_size - num_zeros
  abs_weights = tf.abs(weights)

  # add zero-padding
  pad_after = block_size - abs_weights.shape[-1] % block_size
  abs_weights_pad = tf.pad(abs_weights, [[0, 0], [0, pad_after]], "CONSTANT")

  num_blocks = tf.size(abs_weights_pad) // block_size
<<<<<<< HEAD
  reshaped_weights_into_blocks = tf.reshape(abs_weights_pad, [num_blocks, block_size])
  _, top_k_indices = tf.math.top_k(
      reshaped_weights_into_blocks, k=num_non_zeros, sorted=False
  )
  ind_i, _ = tf.meshgrid(tf.range(num_blocks), tf.range(num_non_zeros), indexing="ij")
  ind_ij = tf.stack([ind_i, top_k_indices], axis=-1)
  sparsity_mask_pad = tf.scatter_nd(
      ind_ij, tf.ones([num_blocks, num_non_zeros]), [num_blocks, block_size]
  )
  reshaped_sparsity_mask_pad = tf.reshape(
      sparsity_mask_pad, tf.shape(abs_weights_pad)
  )

  # remove padding from mask
  sparsity_mask = tf.slice(reshaped_sparsity_mask_pad, [0, 0], abs_weights.shape)
=======
  reshaped_weights_into_blocks = tf.reshape(abs_weights_pad,
                                            [num_blocks, block_size])
  _, top_k_indices = tf.math.top_k(
      reshaped_weights_into_blocks, k=num_non_zeros, sorted=False)
  ind_i, _ = tf.meshgrid(
      tf.range(num_blocks), tf.range(num_non_zeros), indexing="ij")
  ind_ij = tf.stack([ind_i, top_k_indices], axis=-1)
  sparsity_mask_pad = tf.scatter_nd(ind_ij, tf.ones([num_blocks,
                                                     num_non_zeros]),
                                    [num_blocks, block_size])
  reshaped_sparsity_mask_pad = tf.reshape(sparsity_mask_pad,
                                          tf.shape(abs_weights_pad))

  # remove padding from mask
  sparsity_mask = tf.slice(reshaped_sparsity_mask_pad, [0, 0],
                           abs_weights.shape)
>>>>>>> 7f67202f

  return sparsity_mask


<<<<<<< HEAD
def is_pruned_m_by_n(weights,
                     m_by_n: tuple = (2, 4),
                     last_channel: str="C_OUT"):
  """Check m by n sparsity pattern on Weight Tensor
=======
def is_pruned_m_by_n(weights, m_by_n=(2, 4), last_channel: str = "C_OUT"):
  """Check m by n sparsity pattern on Weight Tensor.
>>>>>>> 7f67202f

  This is a m_by_n sparsity helper function.

  Args:
    weights: A tensor of layer weights.
<<<<<<< HEAD
    m_by_n: a tuple of 2 integers (m, n), indicates m zeros in every
      n consecutive values, m must be smaller than n. Default to (2, 4).
    last_channel: A string, 'C_OUT'(default) and 'C_IN' are supported.

      Last channel of weights tensor.
        Conv2D weights in TF: [H, W, C_IN, C_OUT];
          TFLite: [C_OUT, H, W, C_IN]
        DENSE weights in TF: [C_IN, C_OUT];
          TFLite: [C_OUT, C_IN]
=======
    m_by_n: a tuple of 2 integers (m, n), indicates m zeros in every n
      consecutive values, m must be smaller than n. Default to (2, 4).
    last_channel: A string, 'C_OUT'(default) and 'C_IN' are supported.  Last
      channel of weights tensor.
        Conv2D weights in TF: [H, W, C_IN, C_OUT], TFLite: [C_OUT, H, W, C_IN]
        DENSE weights in TF: [C_IN, C_OUT], TFLite: [C_OUT, C_IN]
>>>>>>> 7f67202f

  Returns:
    A boolean value: True if weights are pruned with sparsity m_by_n
      on the last channel.

  Raises:
    ValueError:
      if unsupported last_channel.
      if m is larger than n.

  """
  num_zeros, num_elem = m_by_n
  if num_zeros > num_elem:
<<<<<<< HEAD
    raise ValueError(
      f"number of zeros can't be more than number elements. "
      f"received: {num_zeros} zeros in {num_elem} elements."
    )
  num_non_zeros = num_elem - num_zeros

  if last_channel.endswith("C_IN"):
    prepared_weights = tf.reshape(
        weights, [tf.reduce_prod(weights.shape[:-1]), -1])
=======
    raise ValueError(f"number of zeros can't be more than number elements. "
                     f"received: {num_zeros} zeros in {num_elem} elements.")
  num_non_zeros = num_elem - num_zeros

  if last_channel.endswith("C_IN"):
    prepared_weights = tf.reshape(weights,
                                  [tf.reduce_prod(weights.shape[:-1]), -1])
>>>>>>> 7f67202f
  elif last_channel.endswith("C_OUT"):
    prepared_weights = weights_rearrange(weights)
  else:
    raise ValueError("last_channel must be `C_IN` or `C_OUT`")

  prepared_weights_np = prepared_weights.numpy()
  for row in range(0, prepared_weights_np.shape[0]):
    for col in range(0, prepared_weights_np.shape[1], num_elem):
<<<<<<< HEAD
      if (np.count_nonzero(prepared_weights_np[row, col:col+num_elem])
        > num_non_zeros):
=======
      if (np.count_nonzero(prepared_weights_np[row, col:col + num_elem]) >
          num_non_zeros):
>>>>>>> 7f67202f
        return False
  return True<|MERGE_RESOLUTION|>--- conflicted
+++ resolved
@@ -176,24 +176,6 @@
   try:
     value_tuple = tuple(value)
   except TypeError:
-<<<<<<< HEAD
-    raise ValueError(
-      f"The {name} argument must be a tuple/list of 2 integers."
-      f"received: {str(value)}."
-    ) from None
-  if len(value_tuple) != 2:
-    raise ValueError(
-      f"The {name} argument must be a tuple/list of 2 integers."
-      f"received: {str(value)}."
-    )
-  for single_value in value_tuple:
-    if not isinstance(single_value, int):
-      raise ValueError(
-        f"The {name} argument must be a tuple/list of 2 integers."
-        f"received: {str(value)} including element {str(single_value)} "
-        f"of type {str(type(single_value))}."
-      )
-=======
     raise ValueError(f"The {name} argument must be a tuple/list of 2 integers."
                      f"received: {str(value)}.") from None
   if len(value_tuple) != 2:
@@ -205,18 +187,12 @@
           f"The {name} argument must be a tuple/list of 2 integers."
           f"received: {str(value)} including element {str(single_value)} "
           f"of type {str(type(single_value))}.")
->>>>>>> 7f67202f
 
   return value_tuple
 
 
 def weights_rearrange(weights):
-<<<<<<< HEAD
-  """Rearrange weights tensor,
-  so that m by n sparsity structure applied in last channel.
-=======
   """Rearrange weights tensor so that m by n sparsity structure applied in last channel.
->>>>>>> 7f67202f
 
   This is a m_by_n sparsity helper function.
 
@@ -246,30 +222,17 @@
     prepared_weights = tf.transpose(weights)
   elif weights.shape.rank == 4:
     perm_weights = tf.transpose(weights, perm=[3, 0, 1, 2])
-<<<<<<< HEAD
-    prepared_weights = tf.reshape(
-        perm_weights, [tf.reduce_prod(perm_weights.shape[:-1]), -1]
-    )
-  else:
-    raise ValueError(f"weight tensor with shape: {weights.shape} is not supported.")
-=======
     prepared_weights = tf.reshape(perm_weights,
                                   [tf.reduce_prod(perm_weights.shape[:-1]), -1])
   else:
     raise ValueError(
         f"weight tensor with shape: {weights.shape} is not supported.")
->>>>>>> 7f67202f
 
   return prepared_weights
 
 
 def m_by_n_sparsity_mask_prepare(mask, weights_shape):
-<<<<<<< HEAD
-  """Reshape and permute sparsity mask, so that it match original
-  weights data format.
-=======
   """Reshape and permute sparsity mask, so that it match original weights data format.
->>>>>>> 7f67202f
 
   This is a m_by_n sparsity helper function.
 
@@ -291,11 +254,7 @@
       tf.size(mask),
       tf.reduce_prod(weights_shape),
       message="number of elements mismatch between mask and weights.",
-<<<<<<< HEAD
-    )
-=======
   )
->>>>>>> 7f67202f
 
   if mask.shape.rank != 2:
     raise ValueError(f"rank of mask(rank:{mask.shape.rank}) should be 2.")
@@ -305,13 +264,6 @@
   elif weights_shape.rank == 4:
     reshaped_mask = tf.reshape(
         mask,
-<<<<<<< HEAD
-        [weights_shape[-1], weights_shape[0], weights_shape[1], weights_shape[2]],
-    )
-    prepared_mask = tf.transpose(reshaped_mask, perm=[1, 2, 3, 0])
-  else:
-    raise ValueError(f"weight tensor with shape: {weights_shape} is not supported.")
-=======
         [
             weights_shape[-1], weights_shape[0], weights_shape[1],
             weights_shape[2]
@@ -321,39 +273,24 @@
   else:
     raise ValueError(
         f"weight tensor with shape: {weights_shape} is not supported.")
->>>>>>> 7f67202f
 
   tf.debugging.assert_equal(
       prepared_mask.shape,
       weights_shape,
-<<<<<<< HEAD
-      message="shape of prepared mask mismatch shape of weights."
-    )
-=======
       message="shape of prepared mask mismatch shape of weights.")
->>>>>>> 7f67202f
 
   return prepared_mask
 
 
-<<<<<<< HEAD
-def generate_m_by_n_mask(weights, m_by_n: tuple = (2, 4)):
-=======
 def generate_m_by_n_mask(weights, m_by_n=(2, 4)):
->>>>>>> 7f67202f
   """Generate m-by-n sparsity mask.
 
   This is a m_by_n sparsity helper function.
 
   Args:
     weights: a rank 2 tensor.
-<<<<<<< HEAD
-    m_by_n: a tuple of 2 integers (m, n), indicates m zeros in every
-      n consecutive values, m must be smaller than n. Default to (2, 4).
-=======
     m_by_n: a tuple of 2 integers (m, n), indicates m zeros in every n
       consecutive values, m must be smaller than n. Default to (2, 4).
->>>>>>> 7f67202f
 
   Returns:
     A rank 2 m-by-n sparsity mask.
@@ -365,12 +302,7 @@
   tf.debugging.assert_less(
       num_zeros,
       block_size,
-<<<<<<< HEAD
-      message=f"Argument m_by_n received {m_by_n}, m be must smaller than n."
-    )
-=======
       message=f"Argument m_by_n received {m_by_n}, m be must smaller than n.")
->>>>>>> 7f67202f
   num_non_zeros = block_size - num_zeros
   abs_weights = tf.abs(weights)
 
@@ -379,23 +311,6 @@
   abs_weights_pad = tf.pad(abs_weights, [[0, 0], [0, pad_after]], "CONSTANT")
 
   num_blocks = tf.size(abs_weights_pad) // block_size
-<<<<<<< HEAD
-  reshaped_weights_into_blocks = tf.reshape(abs_weights_pad, [num_blocks, block_size])
-  _, top_k_indices = tf.math.top_k(
-      reshaped_weights_into_blocks, k=num_non_zeros, sorted=False
-  )
-  ind_i, _ = tf.meshgrid(tf.range(num_blocks), tf.range(num_non_zeros), indexing="ij")
-  ind_ij = tf.stack([ind_i, top_k_indices], axis=-1)
-  sparsity_mask_pad = tf.scatter_nd(
-      ind_ij, tf.ones([num_blocks, num_non_zeros]), [num_blocks, block_size]
-  )
-  reshaped_sparsity_mask_pad = tf.reshape(
-      sparsity_mask_pad, tf.shape(abs_weights_pad)
-  )
-
-  # remove padding from mask
-  sparsity_mask = tf.slice(reshaped_sparsity_mask_pad, [0, 0], abs_weights.shape)
-=======
   reshaped_weights_into_blocks = tf.reshape(abs_weights_pad,
                                             [num_blocks, block_size])
   _, top_k_indices = tf.math.top_k(
@@ -412,43 +327,23 @@
   # remove padding from mask
   sparsity_mask = tf.slice(reshaped_sparsity_mask_pad, [0, 0],
                            abs_weights.shape)
->>>>>>> 7f67202f
 
   return sparsity_mask
 
 
-<<<<<<< HEAD
-def is_pruned_m_by_n(weights,
-                     m_by_n: tuple = (2, 4),
-                     last_channel: str="C_OUT"):
-  """Check m by n sparsity pattern on Weight Tensor
-=======
 def is_pruned_m_by_n(weights, m_by_n=(2, 4), last_channel: str = "C_OUT"):
   """Check m by n sparsity pattern on Weight Tensor.
->>>>>>> 7f67202f
 
   This is a m_by_n sparsity helper function.
 
   Args:
     weights: A tensor of layer weights.
-<<<<<<< HEAD
-    m_by_n: a tuple of 2 integers (m, n), indicates m zeros in every
-      n consecutive values, m must be smaller than n. Default to (2, 4).
-    last_channel: A string, 'C_OUT'(default) and 'C_IN' are supported.
-
-      Last channel of weights tensor.
-        Conv2D weights in TF: [H, W, C_IN, C_OUT];
-          TFLite: [C_OUT, H, W, C_IN]
-        DENSE weights in TF: [C_IN, C_OUT];
-          TFLite: [C_OUT, C_IN]
-=======
     m_by_n: a tuple of 2 integers (m, n), indicates m zeros in every n
       consecutive values, m must be smaller than n. Default to (2, 4).
     last_channel: A string, 'C_OUT'(default) and 'C_IN' are supported.  Last
       channel of weights tensor.
         Conv2D weights in TF: [H, W, C_IN, C_OUT], TFLite: [C_OUT, H, W, C_IN]
         DENSE weights in TF: [C_IN, C_OUT], TFLite: [C_OUT, C_IN]
->>>>>>> 7f67202f
 
   Returns:
     A boolean value: True if weights are pruned with sparsity m_by_n
@@ -462,17 +357,6 @@
   """
   num_zeros, num_elem = m_by_n
   if num_zeros > num_elem:
-<<<<<<< HEAD
-    raise ValueError(
-      f"number of zeros can't be more than number elements. "
-      f"received: {num_zeros} zeros in {num_elem} elements."
-    )
-  num_non_zeros = num_elem - num_zeros
-
-  if last_channel.endswith("C_IN"):
-    prepared_weights = tf.reshape(
-        weights, [tf.reduce_prod(weights.shape[:-1]), -1])
-=======
     raise ValueError(f"number of zeros can't be more than number elements. "
                      f"received: {num_zeros} zeros in {num_elem} elements.")
   num_non_zeros = num_elem - num_zeros
@@ -480,7 +364,6 @@
   if last_channel.endswith("C_IN"):
     prepared_weights = tf.reshape(weights,
                                   [tf.reduce_prod(weights.shape[:-1]), -1])
->>>>>>> 7f67202f
   elif last_channel.endswith("C_OUT"):
     prepared_weights = weights_rearrange(weights)
   else:
@@ -489,12 +372,7 @@
   prepared_weights_np = prepared_weights.numpy()
   for row in range(0, prepared_weights_np.shape[0]):
     for col in range(0, prepared_weights_np.shape[1], num_elem):
-<<<<<<< HEAD
-      if (np.count_nonzero(prepared_weights_np[row, col:col+num_elem])
-        > num_non_zeros):
-=======
       if (np.count_nonzero(prepared_weights_np[row, col:col + num_elem]) >
           num_non_zeros):
->>>>>>> 7f67202f
         return False
   return True