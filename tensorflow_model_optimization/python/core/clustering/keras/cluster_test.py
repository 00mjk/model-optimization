--- conflicted
+++ resolved
@@ -126,11 +126,9 @@
     self.custom_clusterable_layer = CustomClusterableLayer(10)
     self.custom_non_clusterable_layer = CustomNonClusterableLayer(10)
     self.keras_depthwiseconv2d_layer = layers.DepthwiseConv2D((3, 3), (1, 1))
-<<<<<<< HEAD
     self.clusterable_layer = MyClusterableLayer(10)
-=======
     self.keras_custom_layer = KerasCustomLayer()
->>>>>>> 9193d70f
+
 
     clustering_registry.ClusteringLookupRegistry.register_new_implementation(
         {
@@ -247,7 +245,6 @@
       cluster_wrapper.ClusterWeights(custom_non_clusterable_layer,
                                      **self.params)
 
-<<<<<<< HEAD
   def testClusterMyClusterableLayer(self):
     # we have weights to cluster.
     clusterable_layer = self.clusterable_layer
@@ -276,7 +273,6 @@
     with self.assertRaises(TypeError):
       MyClusterableLayerInvalid(10) # pylint: disable=abstract-class-instantiated
 
-=======
   def testClusterKerasCustomLayer(self):
     """
     Verifies that attempting to cluster a keras custom layer raises
@@ -293,7 +289,6 @@
       cluster_wrapper.ClusterWeights(keras_custom_layer,
                                      **self.params)
 
->>>>>>> 9193d70f
   @keras_parameterized.run_all_keras_modes
   def testClusterSequentialModelSelectively(self):
     clustered_model = keras.Sequential()
